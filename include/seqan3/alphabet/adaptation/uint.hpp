--- conflicted
+++ resolved
@@ -34,19 +34,11 @@
 namespace seqan3::detail
 {
 //!\brief Whether a type is `uint8_t`, `uint16_t` or `uint32_t`.
-<<<<<<< HEAD
 //!\ingroup adaptation
 template <typename type>
-constexpr bool is_uint_adaptation_v = std::Same<type, uint8_t>  ||
-                                      std::Same<type, uint16_t> ||
-                                      std::Same<type, uint32_t>;
-=======
-template <typename type, typename type2 = std::remove_reference_t<type>>
-constexpr bool is_uint_adaptation_v = std::same_as<type2, uint8_t>  ||
-                                      std::same_as<type2, uint16_t> ||
-                                      std::same_as<type2, uint32_t>;
-//!\}
->>>>>>> 96e1db65
+constexpr bool is_uint_adaptation_v = std::same_as<type, uint8_t>  ||
+                                      std::same_as<type, uint16_t> ||
+                                      std::same_as<type, uint32_t>;
 } // namespace seqan3::detail
 
 namespace seqan3::custom
@@ -67,19 +59,9 @@
 //!\endcond
 struct alphabet<uint_type>
 {
-<<<<<<< HEAD
     //!\brief Return the number of values the uint type can take (e.g. 256 for `uint8_t`).
     static constexpr auto alphabet_size =
         detail::min_viable_uint_t<detail::size_in_values_v<uint_type>>{detail::size_in_values_v<uint_type>};
-=======
-    if constexpr (std::same_as<uint_type, uint8_t>)
-        return static_cast<char>(intgr);
-    else if constexpr (std::same_as<uint_type, uint16_t>)
-        return static_cast<char16_t>(intgr);
-    else
-        return static_cast<char32_t>(intgr);
-}
->>>>>>> 96e1db65
 
     /*!\brief Converting uint to char casts to a character type of same size.
      * \param[in] intgr The alphabet letter that you wish to convert to char.
