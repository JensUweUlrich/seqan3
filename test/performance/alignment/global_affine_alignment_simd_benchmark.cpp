--- conflicted
+++ resolved
@@ -9,23 +9,10 @@
 
 #include "global_affine_alignment_simd_benchmark_template.hpp"
 
-<<<<<<< HEAD
 // Range to test for sequence length variance
 inline constexpr size_t deviation_begin = 0;
 inline constexpr size_t deviation_end = 64;
 inline constexpr size_t deviation_step = 8;
-=======
-#include <seqan3/alignment/configuration/align_config_score_type.hpp>
-#include <seqan3/alignment/pairwise/align_pairwise.hpp>
-#include <seqan3/alphabet/aminoacid/aa20.hpp>
-#include <seqan3/alphabet/nucleotide/dna4.hpp>
-#include <seqan3/range/views/to.hpp>
-#include <seqan3/range/views/zip.hpp>
-#include <seqan3/test/performance/sequence_generator.hpp>
-#include <seqan3/test/performance/units.hpp>
-#include <seqan3/test/seqan2.hpp>
-#include <seqan3/std/ranges>
->>>>>>> 31fc2317
 
 // ----------------------------------------------------------------------------
 // SeqAn3
@@ -40,12 +27,8 @@
 
 BENCHMARK_CAPTURE(seqan3_affine_accelerated,
                   simd_with_score,
-<<<<<<< HEAD
                   seqan3::dna4{},
                   affine_cfg,
-                  seqan3::align_cfg::result{seqan3::with_score, seqan3::using_score_type<int16_t>},
-=======
->>>>>>> 31fc2317
                   seqan3::align_cfg::output_score,
                   seqan3::align_cfg::score_type<int16_t>,
                   seqan3::align_cfg::vectorised)
@@ -54,15 +37,10 @@
 
 BENCHMARK_CAPTURE(seqan3_affine_accelerated,
                   simd_with_end_position,
-<<<<<<< HEAD
                   seqan3::dna4{},
                   affine_cfg,
-                  seqan3::align_cfg::result{seqan3::with_end_positions, seqan3::using_score_type<int16_t>},
                   seqan3::align_cfg::output_score,
-=======
->>>>>>> 31fc2317
                   seqan3::align_cfg::output_end_position,
-                  seqan3::align_cfg::output_score,
                   seqan3::align_cfg::score_type<int16_t>,
                   seqan3::align_cfg::vectorised)
                         ->UseRealTime()
@@ -70,12 +48,8 @@
 
 BENCHMARK_CAPTURE(seqan3_affine_accelerated,
                   simd_parallel_with_score,
-<<<<<<< HEAD
                   seqan3::dna4{},
                   affine_cfg,
-                  seqan3::align_cfg::result{seqan3::with_score, seqan3::using_score_type<int16_t>},
-=======
->>>>>>> 31fc2317
                   seqan3::align_cfg::output_score,
                   seqan3::align_cfg::score_type<int16_t>,
                   seqan3::align_cfg::vectorised,
@@ -85,15 +59,10 @@
 
 BENCHMARK_CAPTURE(seqan3_affine_accelerated,
                   simd_parallel_with_end_position,
-<<<<<<< HEAD
                   seqan3::dna4{},
                   affine_cfg,
-                  seqan3::align_cfg::result{seqan3::with_end_positions, seqan3::using_score_type<int16_t>},
                   seqan3::align_cfg::output_score,
-=======
->>>>>>> 31fc2317
                   seqan3::align_cfg::output_end_position,
-                  seqan3::align_cfg::output_score,
                   seqan3::align_cfg::score_type<int16_t>,
                   seqan3::align_cfg::vectorised,
                   seqan3::align_cfg::parallel{get_number_of_threads()})
